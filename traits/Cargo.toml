--- conflicted
+++ resolved
@@ -15,12 +15,7 @@
 sp-std = { version = "2.0.0-rc6", default-features = false }
 num-traits = { version = "0.2.11", default-features = false }
 impl-trait-for-tuples = "0.1.3"
-<<<<<<< HEAD
-frame-support = { version = "2.0.0-rc5", default-features = false }
-frame-system = { version = "2.0.0-rc5", default-features = false }
-=======
 frame-support = { version = "2.0.0-rc6", default-features = false }
->>>>>>> 18309c93
 
 [dev-dependencies]
 clear_on_drop = { version = "0.2.4", features = ["no_cc"] }	# https://github.com/paritytech/substrate/issues/4179
@@ -33,7 +28,6 @@
 	"sp-runtime/std",
 	"sp-io/std",
 	"sp-std/std",
-	"frame-system/std",
 	"num-traits/std",
 	"frame-support/std",
 ]